from flask import Flask, request, send_file, jsonify, make_response, send_from_directory,render_template
from flask_cors import CORS
from groq import Groq
from docx import Document
import os
<<<<<<< HEAD
import requests
from reportlab.lib.pagesizes import letter, A4
from reportlab.platypus import SimpleDocTemplate, Paragraph, Spacer, Table, TableStyle
from reportlab.lib.styles import getSampleStyleSheet, ParagraphStyle
from reportlab.lib.units import inch
from reportlab.lib import colors
from io import BytesIO

# --------------------------------
# Simple .env loader (no dependency)
# --------------------------------
def _load_env_file(path: str = ".env") -> None:
    try:
        if not os.path.exists(path):
            return
        with open(path, "r", encoding="utf-8") as f:
            for raw in f:
                line = raw.strip()
                if not line or line.startswith("#"):
                    continue
                if "=" not in line:
                    continue
                key, val = line.split("=", 1)
                key = key.strip()
                val = val.strip().strip('"').strip("'")
                if key and key not in os.environ:
                    os.environ[key] = val
    except Exception:
        # Fail silently; env can still be provided via real env vars
        pass

_load_env_file()
=======
import traceback
import logging
import time
import uuid
import re

from sympy.physics.units import temperature
>>>>>>> 877fd15b

app = Flask(__name__)

<<<<<<< HEAD
# -------------------------------
# Configurable Ollama model
# -------------------------------
OLLAMA_MODEL = os.environ.get("MODEL_NAME", "meta-llama/llama-4-scout-17b-16e-instruct")
GROQ_API_KEY = os.environ.get("GROQ_API_KEY")

# -------------------------------
# Resume Enhancement Prompts (CAG-style)
# -------------------------------
=======
# Configure logging
logging.basicConfig(level=logging.DEBUG)
logger = logging.getLogger(__name__)

# Simple CORS configuration
CORS(app, resources={r"/*": {"origins": "*"}})

# Groq API Configuration
GROQ_API_KEY = "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"
GROQ_MODEL = "meta-llama/llama-4-scout-17b-16e-instruct"

# Initialize Groq client
client = None
if GROQ_API_KEY:
    try:
        client = Groq(api_key=GROQ_API_KEY)
        test_response = client.chat.completions.create(
            model=GROQ_MODEL,
            messages=[{"role": "user", "content": "Hello"}],
            max_tokens=5,
            temperature=0.7
        )
        logger.info(f" Groq API connection successful with model: {GROQ_MODEL}")
        print(f" Groq API Key loaded and tested successfully")
    except Exception as e:
        logger.error(f"Groq API connection failed: {e}")
        print(f" Groq API connection failed: {e}")
        client = None
else:
    logger.error(" No GROQ_API_KEY found")
    print("No GROQ_API_KEY found")

# Resume Enhancement Prompts
>>>>>>> 877fd15b
GLOBAL_RULES = [
    "Use a professional, employer-focused tone.",
    "Do not use first-person pronouns.",
    "Be concise, quantifiable, and clear.",
<<<<<<< HEAD
    "Fix grammar, spelling, capitalization, and punctuation.",
    "Do not invent experiences, tools, dates, companies, or metrics.",
    "Never output placeholders (e.g., [Company], <Role>, {Year}, N/A). If data is missing, omit it.",
    "Do not introduce new sections or fields that the user did not provide.",
]

GLOBAL_RULE = (
    "Global Resume Rules:\n" +
    "\n".join(f"{i+1}. {rule}" for i, rule in enumerate(GLOBAL_RULES)) +
    "\n"
)
=======
    "Fix grammar, avoid redundancy.",
    "Do not invent experiences or education.",
    "Do not output anything else other than the output that goes inside a particular section; no commentaries of any sort."
]

GLOBAL_RULE = "Global Resume Rules:\n" + "\n".join(f"{i + 1}. {rule}" for i, rule in enumerate(GLOBAL_RULES)) + "\n"
>>>>>>> 877fd15b

resume_prompts = {

    "summary": (
        "Role: Expert Resume Consultant\n"
<<<<<<< HEAD
        "Objective: Improve the Professional Summary section.\n"
        "Context: The user is seeking to present themselves professionally for job applications.\n"
        "Instruction 1: Rewrite the summary in 55–90 words as ONE paragraph.\n"
        "Instruction 2: Do NOT include headings, labels, steps, bullets, or sections.\n"
        "Instruction 3: Do NOT mention other resume sections (skills, education, projects, certifications, achievements, hobbies).\n"
        "Instruction 4: Do NOT add or infer information not present in the user's input (no new tools, companies, dates, or claims).\n"
        "Instruction 5: Ensure the tone is employer-focused and concise; correct spelling/grammar.\n"
        "Instruction 6: Return only the final paragraph with no prefixes or explanations.\n"
=======
        "Objective: Craft a highly professional, targeted Resume Summary.\n"
        "Instruction 1: Rewrite the summary in 50–70 words (2–4 concise sentences).\n"
        "Instruction 2: Start with the professional title and years of relevant experience.\n"
        "Instruction 3: Highlight top skills, key strengths, career goals, and 1–2 measurable achievements if possible.\n"
        "Instruction 4: Use strong, varied, and descriptive professional adjectives (e.g., results-driven, dynamic, dedicated, strategic, proactive, detail-oriented) to convey expertise and impact, while maintaining a factual, concise, and highly professional tone.\n"
        "Instruction 5: Tailor language to align with the targeted job description and ATS keywords.\n"
        "Instruction 6: Avoid first-person pronouns, personal opinions, or unnecessary details.\n"
        "Instruction 7: Ensure clarity, grammatical accuracy, and conciseness.\n"
        "Instruction 8: Return only the single best, polished version for the resume.\n"
>>>>>>> 877fd15b
        "Notes: Follow all Global Resume Rules."
    ),
    "experience": (
        "Role: Expert Resume Consultant\n"
        "Objective: Enhance the Work Experience section.\n"
<<<<<<< HEAD
        "Context: The user wants to showcase achievements and responsibilities.\n"
        "Instruction 1: Rewrite experience in 70–120 words (single block, no headings).\n"
        "Instruction 2: Emphasize measurable outcomes and use action verbs.\n"
        "Instruction 3: Quantify results and highlight transferable skills.\n"
        "Instruction 4: Do NOT add employers, tools, or responsibilities not present in the user's text.\n"
=======
        "Instruction 1: Rewrite experience in 70–120 words.\n"
        "Instruction 2: Use 3–5 bullet points per role; start each bullet with a strong action verb (e.g., Managed, Led, Improved).\n"
        "Instruction 3: Quantify achievements wherever possible; emphasize measurable outcomes and transferable skills.\n"
        "Instruction 4: Ensure ATS-friendly plain-text bullets (dash or •), avoid +, *, or markdown symbols.\n"
>>>>>>> 877fd15b
        "Instruction 5: Return only the single best version for the resume.\n"
        "Notes: Follow all Global Resume Rules."
    ),
    "skills": (
        "Role: Expert Resume Consultant\n"
<<<<<<< HEAD
        "Objective: Refine the Skills section.\n"
        "Context: The user needs a clear, impressive skills list.\n"
        "Instruction 1: Rewrite strictly as a concise, comma-separated list.\n"
        "Instruction 2: Group skills logically and include both technical and soft skills.\n"
        "Instruction 3: Remove redundancy. Do NOT add skills not already present.\n"
        "Instruction 4: Return only the single best version for the resume.\n"
        "Notes: Follow all Global Resume Rules."
=======
        "Objective: Refine the Skills section for ATS optimization and employer appeal.\n"
        "Instruction 1: Rewrite as a concise list, limited to 10–15 core skills, using comma-separated format or grouped categories (e.g., Technical Skills, Soft Skills, Certifications).\n"
        "Instruction 2: Prioritize hard skills, technical competencies, certifications, and industry-specific terminology mentioned in the job description.\n"
        "Instruction 3: Use exact keywords and phrases from the posting, including both spelled-out and acronym forms (e.g., Search Engine Optimization (SEO)).\n"
        "Instruction 4: Avoid vague or outdated terms; keep all skills current, specific, and relevant to the targeted job.\n"
        "Instruction 5: Eliminate redundancy and ensure logical grouping for easy readability.\n"
        "Instruction 6: Integrate the most critical skills naturally in both this section and throughout work experience, avoiding keyword stuffing.\n"
        "Instruction 7: Ensure formatting is consistent, professional, and ATS-friendly.\n"
        "Instruction 8: Return only the single best version for the resume.\n"
        "Notes: Follow all Global Resume Rules."

>>>>>>> 877fd15b
    ),
    "education": (
        "Role: Expert Resume Consultant\n"
        "Objective: Improve the Education section.\n"
<<<<<<< HEAD
        "Context: The user wants to highlight academic achievements.\n"
        "Instruction 1: Rewrite in 50–100 words. No headings; single block.\n"
        "Instruction 2: Clearly present degrees, certifications, and relevant coursework.\n"
        "Instruction 3: Focus on what supports career goals. Do NOT add schools, degrees, years, or awards not present.\n"
=======
        "Instruction 1: Rewrite in 50–100 words.\n"
        "Instruction 2: Clearly present degree, university/college, dates, certifications, and relevant coursework.\n"
        "Instruction 3: Focus on what supports career goals; concise and factual sentences.\n"
>>>>>>> 877fd15b
        "Instruction 4: Return only the single best version for the resume.\n"
        "Notes: Follow all Global Resume Rules."
    ),
    "projects": (
        "Role: Expert Resume Consultant\n"
<<<<<<< HEAD
        "Objective: Enhance the Projects section.\n"
        "Context: The user wants to showcase project work.\n"
        "Instruction 1: Rewrite in 50–100 words. Single block; no headings.\n"
        "Instruction 2: Highlight scope, technologies, contributions, and results.\n"
        "Instruction 3: Do NOT add new projects, tools, or metrics beyond user input.\n"
        "Instruction 4: Return only the single best version for the resume.\n"
        "Notes: Follow all Global Resume Rules."
    ),
    "certifications": (
        "Role: Expert Resume Consultant\n"
        "Objective: Refine the Certifications section.\n"
        "Context: The user wants to emphasize relevant certifications.\n"
        "Instruction 1: Rewrite in 30–60 words.\n"
        "Instruction 2: Highlight relevance and impact.\n"
        "Instruction 3: Return only the single best version for the resume.\n"
        "Notes: Follow all Global Resume Rules."
    ),
    "achievements": (
        "Role: Expert Resume Consultant\n"
        "Objective: Improve the Achievements section.\n"
        "Context: The user wants to showcase awards and recognitions.\n"
        "Instruction 1: Rewrite in 40–80 words.\n"
        "Instruction 2: Make achievements concise, quantifiable, and professional.\n"
        "Instruction 3: Return only the single best version for the resume.\n"
        "Notes: Follow all Global Resume Rules."
    ),
}
# -------------------------------
# Helper Functions
# -------------------------------
def _call_groq_chat(model_name: str, prompt: str, timeout_seconds: int = 90) -> str:
    """Call Groq Chat Completions API with a single user message and return text."""
    url = "https://api.groq.com/openai/v1/chat/completions"
    headers = {
        "Authorization": f"Bearer {GROQ_API_KEY}",
        "Content-Type": "application/json",
    }
    payload = {
        "model": model_name,
        "messages": [
            {"role": "user", "content": prompt}
        ],
        "temperature": 0.3,
        "max_tokens": 512,
        "stream": False,
    }
    resp = requests.post(url, headers=headers, json=payload, timeout=timeout_seconds)
    resp.raise_for_status()
    data = resp.json()
    content = (
        (data.get("choices") or [{}])[0]
        .get("message", {})
        .get("content", "")
    )
    return content or ""


def enhance_section(section_name, user_input):
    """Enhance a resume section using Ollama (CAG approach)"""
    if not user_input.strip():
        return user_input

    section_key = section_name.lower()
    if section_key not in resume_prompts:
        return user_input

    global_rules = (
        "Global Editing Rules:\n"
        "- Correct all spelling, grammar, and punctuation.\n"
        "- Standardize capitalization and spacing.\n"
        "- Keep original meaning; do not invent content.\n"
        "- Prefer concise, professional wording.\n"
        "- Do NOT explain what changed; output only the final improved content.\n"
    )

    combined_prompt = (
        f"{GLOBAL_RULE}\n{resume_prompts[section_key]}\n\n"
        f"User Input (verbatim; do not add new facts):\n{user_input}\n\n"
        f"Output Policy:\n"
        f"- Return ONLY the improved text for the {section_key} section.\n"
        f"- Do NOT include headings, labels, steps, notes, or explanations.\n"
        f"- Do NOT add entities, tools, dates, metrics, or claims not present above.\n"
        f"- Do NOT output placeholders; if something is missing, leave it out.\n"
        f"- Avoid repetition and filler. Keep it concise and direct.\n"
        f"- Stay within the specified word range.\n\n"
        f"Improved Content:"
=======
        "Objective: Enhance the Projects section to maximize relevance, clarity, and measurable impact for ATS and hiring managers.\n"
        "Instruction 1: Include Project Name, Role, and Dates/Duration.\n"
        "Instruction 2: List only projects relevant to the targeted job, prioritizing by impact.\n"
        "Instruction 3: Clearly state technologies, tools, or skills used (optional but recommended).\n"
        "Instruction 4: Use 50–100 words per project; provide concise bullet points for contributions, responsibilities, and achievements.\n"
        "Instruction 5: Start bullets with strong action verbs; apply PAR formula (Problem, Action, Result) wherever possible.\n"
        "Instruction 6: Quantify results and achievements with numbers, percentages, or measurable outcomes.\n"
        "Instruction 7: Include hyperlinks to online projects or portfolios with clean, descriptive text.\n"
        "Instruction 8: Use plain-text bullets (dash - or •); avoid +, *, or markdown formatting.\n"
        "Instruction 9: Keep language clear, professional, and tailored to the job description.\n"
        "Instruction 10: Limit bullets to 3–5 per project; ensure ATS-friendly formatting.\n"
        "Instruction 11: Return only the single best version for the resume.\n"
        "Notes: Follow all Global Resume Rules."
    )
}



def _safe_response_content(response):
    """Extract text from Groq response."""
    try:
        return response.choices[0].message.content.strip()
    except Exception:
        return ""


def _sanitize_input(text, max_chars=3000):
    """Trim and sanitize input."""
    if not text:
        return ""
    s = re.sub(r'\s+', ' ', text).strip()
    if len(s) > max_chars:
        s = s[:max_chars].rsplit(' ', 1)[0]
    return s


def enhance_section(section_name, user_input, max_retries=2):
    """Enhance a resume section using Groq AI."""
    section_name = (section_name or "").strip()
    cleaned_input = _sanitize_input(user_input)

    if not cleaned_input:
        logger.warning("Empty input for section: %s", section_name)
        return f"[{section_name.title()} section not provided.]"

    if not client:
        logger.error("Groq client not available")
        return cleaned_input

    prompt_body = resume_prompts.get(section_name.lower(), "")
    prompt = (
        f"{GLOBAL_RULE}\n\n"
        f"{prompt_body}\n\n"
        "IMPORTANT: Return only plain text, no JSON, markdown, or code fences.\n\n"
        f"User Input:\n{cleaned_input}\n\nEnhanced Content:"
>>>>>>> 877fd15b
    )

    for attempt in range(max_retries + 1):
        try:
            logger.debug("Groq request attempt %d for section: %s", attempt + 1, section_name)
            response = client.chat.completions.create(
                model=GROQ_MODEL,
                messages=[
                    {"role": "system",
                     "content": "You are an expert resume consultant. Improve the given content professionally."},
                    {"role": "user", "content": prompt}
                ],
                temperature=0.0,
                max_tokens=800
            )

            enhanced_content = _safe_response_content(response)
            if not enhanced_content:
                raise ValueError("Empty response from model")

            # Clean response
            enhanced_content = re.sub(r"^```(?:\w+)?\s*|```$", "", enhanced_content).strip()
            enhanced_content = re.sub(r"^\"|\"$", "", enhanced_content).strip()

            logger.info("Successfully enhanced section: %s", section_name)
            return enhanced_content

        except Exception as e:
            logger.error("Groq API failed (attempt %d): %s", attempt + 1, str(e))
            if attempt >= max_retries:
                return cleaned_input
            time.sleep(1 * (2 ** attempt))


def _format_paragraphs_for_doc(text):
    """Format text into paragraphs for DOCX."""
    text = text.strip()
    if ',' in text and '\n' not in text and len(text.split(',')) > 1 and len(text) < 200:
        yield text
        return

    for block in re.split(r'\n\s*\n', text):
        block = block.strip()
        if not block:
            continue
        lines = [ln.strip() for ln in block.splitlines() if ln.strip()]
        if all(re.match(r'^(\-|\*|\d+\.)\s+', ln) for ln in lines) and len(lines) > 1:
            yield '\n'.join(lines)
        else:
            yield ' '.join(lines)


def save_resume_docx(enhanced_resume, filename=None):
    """Save enhanced resume to DOCX file."""
    try:
<<<<<<< HEAD
        if not GROQ_API_KEY:
            return user_input

        # Groq is the primary and only path now
        enhanced_text = _call_groq_chat(OLLAMA_MODEL, combined_prompt, timeout_seconds=90).strip()

        # Remove any common prefixes or headings
        prefixes = [
            f"{section_name.title()}:",
            f"{section_name.upper()}:",
            "Summary:",
            "Improved Content:",
            "Enhanced:",
            "Here is the improved text:",
            "Here's the enhanced version:",
            "Explanation of changes:",
            "Explanation:",
            "Notes:",
            ##"Here's a polished and concise resume summary/objective tailored for a user:"
        ]
        for p in prefixes:
            if enhanced_text.startswith(p):
                enhanced_text = enhanced_text[len(p):].strip()

        # 1) Keep only content after the last 'Improved Content:' or 'Steps' markers (case-insensitive)
        if re.search(r"improved\s*content\s*:", enhanced_text, flags=re.IGNORECASE):
            parts = re.split(r"improved\s*content\s*:", enhanced_text, flags=re.IGNORECASE)
            enhanced_text = parts[-1].strip()
        # Remove typical step-by-step blocks the model may emit
        enhanced_text = re.sub(r"(?is)^\s*(?:steps?|process|procedure)\s*:?[\s\S]*?(?=\n\s*\S|$)", "", enhanced_text).strip()

        # 2) Remove any echoed 'Global Editing Rules' block anywhere
        enhanced_text = re.sub(r"^\s*global\s+editing\s+rules:?[\s\S]*?(?:\n\s*user\s+input\s*:\s*|$)", "", enhanced_text, flags=re.IGNORECASE)

        # 3) Remove any echoed 'User Input:' header if present
        enhanced_text = re.sub(r"^\s*user\s+input\s*:\s*", "", enhanced_text, flags=re.IGNORECASE)

        # Remove any explanation/steps lines the model may add
        lines = [ln.rstrip() for ln in enhanced_text.splitlines()]
        filtered_lines = [
            ln for ln in lines
            if not ln.strip().lower().startswith((
                "explanation of changes",
                "explanation:",
                "changes:",
                "what changed:",
                "here's what i changed",
                "notes:",
                "rationale:",
                "step ",
                "step:",
                "steps:",
                "process:",
            ))
        ]
        enhanced_text = "\n".join(filtered_lines).strip()

        # Remove common placeholder patterns the model might introduce
        enhanced_text = re.sub(r"\[[^\]]*\]", "", enhanced_text)  # [Placeholder]
        enhanced_text = re.sub(r"<[^>]*>", "", enhanced_text)        # <Placeholder>
        enhanced_text = re.sub(r"\{[^}]*\}", "", enhanced_text)    # {Placeholder}

        # Preserve bullets/asterisks; trim whitespace only and hard-cap length
        enhanced_text = enhanced_text.strip()

        # Length caps per section to avoid runaway generations
        word_caps = {
            "summary": 100,
            "experience": 140,
            "education": 120,
            "projects": 120,
            "skills": 200,  # skills are comma-separated
        }
        cap = word_caps.get(section_key, 150)
        words = enhanced_text.split()
        if len(words) > cap:
            enhanced_text = " ".join(words[:cap])

        # Normalize skills output to comma-separated list without labels
        if section_key == "skills":
            lines = [ln.strip().lstrip("-•*") for ln in enhanced_text.splitlines() if ln.strip()]
            # Only keep tokens that already existed in the user's input to prevent hallucinated skills
            original_tokens = set([t.strip().lower() for t in re.split(r",|\n|;", user_input) if t.strip()])
            filtered = []
            for ln in lines:
                parts = [p.strip() for p in re.split(r",|;", ln) if p.strip()]
                for p in parts:
                    if not p.lower().startswith(("explanation", "note", "reason", "changes")):
                        if not original_tokens or p.lower() in original_tokens:
                            filtered.append(p)
            text = ", ".join(filtered)
            if text.lower().startswith("skills:"):
                text = text[7:].strip()
            enhanced_text = text

        return enhanced_text if enhanced_text else user_input

    # Ollama paths disabled; only Groq errors are handled
    except requests.RequestException as e:
        print(f"Groq API error for {section_name}: {str(e)}")
        return user_input
=======
        if not filename:
            filename = f"Enhanced_Resume_{uuid.uuid4().hex[:8]}.docx"
        os.makedirs("generated", exist_ok=True)
        filepath = os.path.join("generated", filename)

        doc = Document()

        name = enhanced_resume.get('Name') or enhanced_resume.get('name')
        if name and isinstance(name, str) and name.strip():
            doc.add_heading(name.strip(), level=0)

        order = [
            'Contact Information', 'Professional Summary', 'Work Experience',
            'Education', 'Skills', 'Projects'
        ]
        remaining = [k for k in enhanced_resume.keys() if k not in order and k != 'Name']
        ordered_keys = [k for k in order if k in enhanced_resume] + remaining

        for section in ordered_keys:
            text = enhanced_resume.get(section)
            if not text:
                continue
            text = text.strip()
            if text.startswith('[') and text.endswith('section not provided.]'):
                continue

            doc.add_heading(section.replace('_', ' ').title(), level=1)

            for paragraph in _format_paragraphs_for_doc(text):
                if '\n' in paragraph and any(re.match(r'^(\-|\*|\d+\.)\s+', ln) for ln in paragraph.splitlines()):
                    for ln in paragraph.splitlines():
                        doc.add_paragraph(ln)
                else:
                    doc.add_paragraph(paragraph)

        doc.save(filepath)
        logger.info("DOCX file saved: %s", filepath)
        return filepath
>>>>>>> 877fd15b
    except Exception as e:
        logger.error("Failed to create DOCX: %s", str(e))
        traceback.print_exc()
        raise


# Routes
@app.route("/")
def index():
    """Serve the main page."""
    return render_template("index.html")


@app.route("/enhance", methods=["POST", "OPTIONS"])
def enhance_ajax():
    """Enhance a resume section."""
    if request.method == "OPTIONS":
        return "", 200

    try:
        data = request.get_json()
        if not data:
            return jsonify({'success': False, 'error': 'No data received'}), 400

        section_name = data.get('section')
        content = data.get('content')

        if not section_name:
            return jsonify({'success': False, 'error': 'Missing section name'}), 400

        if not client:
            return jsonify({'success': False, 'error': 'AI service not available'}), 500

        enhanced_content = enhance_section(section_name, content or "")

        return jsonify({
            'success': True,
            'enhanced_content': enhanced_content,
            'section': section_name
        })

    except Exception as e:
        logger.error(f"Enhancement error: {str(e)}")
        traceback.print_exc()
        return jsonify({'success': False, 'error': str(e)}), 500


@app.route("/generate_resume", methods=["POST", "OPTIONS"])
def generate_resume():
    """Generate complete resume DOCX."""
    if request.method == "OPTIONS":
        return "", 200

    try:
        data = request.get_json()
        if not data:
            return jsonify({'success': False, 'error': 'No data received'}), 400

        enhanced_resume = {}

        # Personal info
        personal_info = data.get('personal', {})
        if personal_info:
            contact_info = [personal_info.get(field) for field in ['email', 'phone', 'location', 'linkedin'] if
                            personal_info.get(field)]
            if contact_info:
                enhanced_resume['Contact Information'] = ' | '.join(contact_info)
            if personal_info.get('fullName'):
                enhanced_resume['Name'] = personal_info['fullName']
            if personal_info.get('summary'):
                enhanced_resume['Professional Summary'] = enhance_section("summary", personal_info['summary'])

        # Experience
        experiences = data.get('experiences', [])
        if experiences:
            exp_content = []
            for exp in experiences:
                if any([exp.get('title'), exp.get('company'), exp.get('description')]):
                    exp_text = f"{exp.get('title', 'Position')} - {exp.get('company', 'Company')}"
                    if exp.get('startDate') or exp.get('endDate'):
                        start = exp.get('startDate', '')
                        end = exp.get('endDate', 'Present') if not exp.get('current') else 'Present'
                        exp_text += f" ({start} - {end})"
                    if exp.get('description'):
                        exp_text += f"\n{exp.get('description')}"
                    exp_content.append(exp_text)
            if exp_content:
                enhanced_resume['Work Experience'] = enhance_section("experience", '\n\n'.join(exp_content))

        # Education
        education = data.get('education', [])
        if education:
            edu_content = []
            for edu in education:
                if any([edu.get('degree'), edu.get('field'), edu.get('institution')]):
                    edu_text = f"{edu.get('degree', '')} in {edu.get('field', '')}"
                    if edu.get('institution'):
                        edu_text += f" - {edu.get('institution')}"
                    if edu.get('year'):
                        edu_text += f" ({edu.get('year')})"
                    if edu.get('details'):
                        edu_text += f"\n{edu.get('details')}"
                    edu_content.append(edu_text)
            if edu_content:
                enhanced_resume['Education'] = enhance_section("education", '\n\n'.join(edu_content))

        # Skills and Projects
        if data.get('skills'):
            enhanced_resume['Skills'] = enhance_section("skills", data['skills'])
        if data.get('projects'):
            enhanced_resume['Projects'] = enhance_section("projects", data['projects'])

        if not enhanced_resume:
            return jsonify({'success': False, 'error': 'No content to generate'}), 400

        filename = save_resume_docx(enhanced_resume)

        return jsonify({
            'success': True,
            'message': 'Resume generated successfully',
            'filename': os.path.basename(filename)
        })

    except Exception as e:
        logger.error(f"Generation error: {str(e)}")
        traceback.print_exc()
        return jsonify({'success': False, 'error': str(e)}), 500


@app.route("/download")
def download():
    """Download generated resume."""
    try:
        files = [f for f in os.listdir('generated') if f.endswith('.docx')]
        if not files:
            return jsonify({"error": "No resume found. Generate one first."}), 404

        latest_file = max([os.path.join('generated', f) for f in files], key=os.path.getctime)
        return send_file(latest_file, as_attachment=True, download_name='Enhanced_Resume.docx')
    except Exception as e:
        logger.error(f"Download error: {str(e)}")
        return jsonify({"error": str(e)}), 500


@app.route("/health")
<<<<<<< HEAD
def health_check():
    """Check Groq API availability and model presence"""
    if not GROQ_API_KEY:
        return jsonify({'status': 'unhealthy', 'groq_available': False, 'error': 'GROQ_API_KEY not set'}), 500
    try:
        # Probe Groq API by attempting a cheap models list call
        url = "https://api.groq.com/openai/v1/models"
        headers = {"Authorization": f"Bearer {GROQ_API_KEY}"}
        r = requests.get(url, headers=headers, timeout=10)
        r.raise_for_status()
        data = r.json() if r.content else {}
        models = [m.get('id') for m in (data.get('data') or [])]
        model_available = OLLAMA_MODEL in (models or []) if models else True  # Some accounts may not list all
        return jsonify({'status': 'healthy', 'groq_available': True, 'model_available': model_available})
    except Exception as e:
        return jsonify({'status': 'unhealthy', 'groq_available': False, 'error': str(e)}), 500

# -------------------------------
# Plan Pages - Routes
# -------------------------------
def _get_resume_data():
    return session.setdefault("resume_data", {
        "summary": "",
        "experience": "",
        "education": "",
        "skills": "",
        "projects": "",
    })


# -------------------------------
# Multi-step Resume Flow
# -------------------------------
@app.route("/start")
def start_resume_flow():
    session["resume_data"] = _get_resume_data()
    return redirect(url_for("resume_summary"))


@app.route("/resume/summary", methods=["GET", "POST"])
def resume_summary():
    data = _get_resume_data()
    if request.method == "POST":
        data["summary"] = request.form.get("summary", "")
        session.modified = True
        return redirect(url_for("resume_experience"))
    return render_template("resume_summary.html", data=data)


@app.route("/resume/experience", methods=["GET", "POST"])
def resume_experience():
    data = _get_resume_data()
    if request.method == "POST":
        data["experience"] = request.form.get("experience", "")
        session.modified = True
        return redirect(url_for("resume_education"))
    return render_template("resume_experience.html", data=data)


@app.route("/resume/education", methods=["GET", "POST"])
def resume_education():
    data = _get_resume_data()
    if request.method == "POST":
        data["education"] = request.form.get("education", "")
        session.modified = True
        return redirect(url_for("resume_skills"))
    return render_template("resume_education.html", data=data)


@app.route("/resume/skills", methods=["GET", "POST"])
def resume_skills():
    data = _get_resume_data()
    if request.method == "POST":
        data["skills"] = request.form.get("skills", "")
        session.modified = True
        return redirect(url_for("resume_projects"))
    return render_template("resume_skills.html", data=data)


@app.route("/resume/projects", methods=["GET", "POST"])
def resume_projects():
    data = _get_resume_data()
    if request.method == "POST":
        data["projects"] = request.form.get("projects", "")
        session.modified = True
        return redirect(url_for("resume_review"))
    return render_template("resume_projects.html", data=data)


@app.route("/resume/review", methods=["GET", "POST"])
def resume_review():
    data = _get_resume_data()
    if request.method == "POST":
        enhanced = {}
        for section in ["summary", "experience", "education", "skills", "projects"]:
            enhanced[section] = enhance_section(section, data.get(section, ""))
        filename = save_resume_docx(enhanced)
        return render_template("resume_done.html", enhanced_resume=enhanced, download_file=filename)
    return render_template("resume_review.html", data=data)


@app.route("/resume/final-edit", methods=["POST"])
def resume_final_edit():
    """Handle final editing of enhanced resume content"""
    try:
        # Get the edited content from the form
        final_resume = {}
        for section in ["summary", "experience", "education", "skills", "projects"]:
            final_resume[section] = request.form.get(section, "")
        
        # Save the final edited resume
        filename = save_resume_docx(final_resume)
        
        # Return success message with download link
        return render_template("resume_done.html", 
                             enhanced_resume=final_resume, 
                             download_file=filename,
                             final_edited=True)
    except Exception as e:
        return render_template("resume_done.html", 
                             enhanced_resume={}, 
                             error=f"Error saving final resume: {str(e)}")

# -------------------------------
# Error Handlers
# -------------------------------
@app.errorhandler(404)
def not_found(error):
    return render_template('index.html'), 404

@app.errorhandler(500)
def internal_error(error):
    return jsonify({'error': 'Internal server error'}), 500

# -------------------------------
# Frontend (Vite) - Static Serving
# -------------------------------

# Serve built React app from react-frontend/dist if present
FRONTEND_DIST = os.path.join(os.path.dirname(__file__), 'react-frontend', 'dist')

@app.route('/app')
def serve_app_index():
    if os.path.exists(os.path.join(FRONTEND_DIST, 'index.html')):
        return send_from_directory(FRONTEND_DIST, 'index.html')
    # If not built yet, fall back to legacy page
    return render_template("index.html")
=======
def health():
    """Health check endpoint."""
    health_status = {
        'status': 'healthy',
        'groq_configured': bool(client),
        'model': GROQ_MODEL,
        'endpoints': ['/enhance', '/generate_resume', '/download', '/health']
    }

    if client:
        try:
            client.chat.completions.create(
                model=GROQ_MODEL,
                messages=[{"role": "user", "content": "test"}],
                max_tokens=1,
                temperature=0.7
            )
            health_status['groq_status'] = 'connected'
        except Exception as e:
            health_status['groq_status'] = f'error: {str(e)}'
            health_status['status'] = 'degraded'
    else:
        health_status['groq_status'] = 'not_configured'
        health_status['status'] = 'degraded'

    return jsonify(health_status)
>>>>>>> 877fd15b


<<<<<<< HEAD
# Serve built assets when index.html references /assets/* at site root
@app.route('/assets/<path:path>')
def serve_built_assets_root(path):
    assets_dir = os.path.join(FRONTEND_DIST, 'assets')
    file_path = os.path.join(assets_dir, path)
    if os.path.exists(file_path):
        return send_from_directory(assets_dir, path)
    return ("", 404)

# Serve favicons from dist if present
@app.route('/favicon.ico')
def serve_favicon_ico():
    fav = os.path.join(FRONTEND_DIST, 'favicon.ico')
    if os.path.exists(fav):
        return send_from_directory(FRONTEND_DIST, 'favicon.ico')
    return ("", 404)

@app.route('/favicon.jpg')
def serve_favicon_jpg():
    fav = os.path.join(FRONTEND_DIST, 'favicon.jpg')
    if os.path.exists(fav):
        return send_from_directory(FRONTEND_DIST, 'favicon.jpg')
    return ("", 404)

@app.route('/favicon.png')
def serve_favicon_png():
    fav = os.path.join(FRONTEND_DIST, 'favicon.png')
    if os.path.exists(fav):
        return send_from_directory(FRONTEND_DIST, 'favicon.png')
    return ("", 404)

# -------------------------------
# PDF Generation Functions
# -------------------------------
def generate_pdf(resume_data):
    """Generate a PDF resume from the provided data."""
    buffer = BytesIO()
    doc = SimpleDocTemplate(buffer, pagesize=A4, rightMargin=72, leftMargin=72, topMargin=72, bottomMargin=18)
    
    # Get styles
    styles = getSampleStyleSheet()
    
    # Detect template style
    template = (resume_data.get('template') or 'modern').lower()

    # Create styles, theme colors vary by template
    primary_color = colors.HexColor('#2563eb') if template == 'modern' else colors.HexColor('#0ea5e9')
    heading_color = colors.HexColor('#1e40af') if template == 'modern' else colors.HexColor('#0369a1')

    # Create custom styles
    title_style = ParagraphStyle(
        'CustomTitle',
        parent=styles['Heading1'],
        fontSize=24,
        spaceAfter=30,
        alignment=1,  # Center alignment
        textColor=primary_color
    )
    
    heading_style = ParagraphStyle(
        'CustomHeading',
        parent=styles['Heading2'],
        fontSize=16 if template == 'modern' else 15,
        spaceAfter=12,
        spaceBefore=20,
        textColor=heading_color,
        underlineWidth=0 if template == 'modern' else 0,
    )
    
    normal_style = ParagraphStyle(
        'CustomNormal',
        parent=styles['Normal'],
        fontSize=11 if template == 'modern' else 10.5,
        spaceAfter=6,
        leading=14
    )
    
    # Build content
    story = []
    
    # Personal Information
    personal_info = resume_data.get('personalInfo', {})
    if personal_info.get('fullName'):
        story.append(Paragraph(personal_info['fullName'], title_style))
        story.append(Spacer(1, 12))
    
    # Contact Information
    contact_info = []
    if personal_info.get('email'):
        contact_info.append(personal_info['email'])
    if personal_info.get('phone'):
        contact_info.append(personal_info['phone'])
    if personal_info.get('location'):
        contact_info.append(personal_info['location'])
    if personal_info.get('linkedin'):
        contact_info.append(personal_info['linkedin'])
    if personal_info.get('github'):
        contact_info.append(personal_info['github'])
    
    if contact_info:
        story.append(Paragraph(' | '.join(contact_info), normal_style))
        story.append(Spacer(1, 20))
    
    # Professional Summary
    if personal_info.get('summary'):
        story.append(Paragraph('PROFESSIONAL SUMMARY' if template == 'modern' else 'Professional Summary', heading_style))
        story.append(Paragraph(personal_info['summary'], normal_style))
        story.append(Spacer(1, 12))
    
    # Work Experience
    experience = resume_data.get('experience', [])
    if experience:
        story.append(Paragraph('WORK EXPERIENCE' if template == 'modern' else 'Professional Experience', heading_style))
        for exp in experience:
            # Job title and company
            job_info = f"<b>{exp.get('title', '')}</b>"
            if exp.get('company'):
                job_info += f" - {exp.get('company', '')}"
            story.append(Paragraph(job_info, normal_style))
            
            # Dates
            start_date = exp.get('startDate', '')
            end_date = exp.get('endDate', '') if not exp.get('isCurrentJob', False) else 'Present'
            if start_date or end_date:
                date_str = f"{start_date} - {end_date}" if start_date and end_date else start_date or end_date
                story.append(Paragraph(f"<i>{date_str}</i>", normal_style))
            
            # Description
            if exp.get('description'):
                story.append(Paragraph(exp['description'], normal_style))
            
            story.append(Spacer(1, 12))
    
    # Education
    education = resume_data.get('education', [])
    if education:
        story.append(Paragraph('EDUCATION', heading_style))
        for edu in education:
            # Degree and school
            edu_info = f"<b>{edu.get('degree', '')}</b>"
            if edu.get('school'):
                edu_info += f" - {edu.get('school', '')}"
            story.append(Paragraph(edu_info, normal_style))
            
            # Graduation date and GPA
            grad_date = edu.get('graduationDate', '')
            gpa = edu.get('gpa', '')
            if grad_date or gpa:
                details = []
                if grad_date:
                    details.append(grad_date)
                if gpa:
                    details.append(f"GPA: {gpa}")
                story.append(Paragraph(f"<i>{' | '.join(details)}</i>", normal_style))
            
            story.append(Spacer(1, 8))
    
    # Skills
    skills = resume_data.get('skills', '')
    if skills.strip():
        story.append(Paragraph('SKILLS' if template == 'modern' else 'Core Competencies', heading_style))
        story.append(Paragraph(skills, normal_style))
        story.append(Spacer(1, 12))
    
    # Projects
    projects = resume_data.get('projects', '')
    if projects.strip():
        story.append(Paragraph('PROJECTS' if template == 'modern' else 'Key Projects', heading_style))
        story.append(Paragraph(projects, normal_style))
    
    # Build PDF
    doc.build(story)
    buffer.seek(0)
    return buffer

@app.route("/api/generate-pdf", methods=["POST"])
def api_generate_pdf():
    """Generate a PDF from provided resume data."""
    try:
        data = request.get_json(force=True, silent=True) or {}
        
        # Generate PDF
        pdf_buffer = generate_pdf(data)
        
        # Return PDF as response
        return send_file(
            pdf_buffer,
            as_attachment=True,
            download_name=f"{data.get('personalInfo', {}).get('fullName', 'Resume')}.pdf",
            mimetype='application/pdf'
        )
        
    except Exception as e:
        return jsonify({"success": False, "error": str(e)}), 500

# -------------------------------
# Main
# -------------------------------
=======
>>>>>>> 877fd15b
if __name__ == "__main__":
    print("=" * 60)
    print("Resume Builder Server Starting")
    print("=" * 60)
    print(f"🤖 Model: {GROQ_MODEL}")
    print(f"🔑 API Key: {' Configured' if GROQ_API_KEY else '❌ Missing'}")
    print(f"🔗 Groq Client: {'Connected' if client else '❌ Failed'}")
    print(f"🌐 Server: http://localhost:5000")
    print("=" * 60)

    app.run(debug=True, host='0.0.0.0', port=5000)<|MERGE_RESOLUTION|>--- conflicted
+++ resolved
@@ -3,40 +3,6 @@
 from groq import Groq
 from docx import Document
 import os
-<<<<<<< HEAD
-import requests
-from reportlab.lib.pagesizes import letter, A4
-from reportlab.platypus import SimpleDocTemplate, Paragraph, Spacer, Table, TableStyle
-from reportlab.lib.styles import getSampleStyleSheet, ParagraphStyle
-from reportlab.lib.units import inch
-from reportlab.lib import colors
-from io import BytesIO
-
-# --------------------------------
-# Simple .env loader (no dependency)
-# --------------------------------
-def _load_env_file(path: str = ".env") -> None:
-    try:
-        if not os.path.exists(path):
-            return
-        with open(path, "r", encoding="utf-8") as f:
-            for raw in f:
-                line = raw.strip()
-                if not line or line.startswith("#"):
-                    continue
-                if "=" not in line:
-                    continue
-                key, val = line.split("=", 1)
-                key = key.strip()
-                val = val.strip().strip('"').strip("'")
-                if key and key not in os.environ:
-                    os.environ[key] = val
-    except Exception:
-        # Fail silently; env can still be provided via real env vars
-        pass
-
-_load_env_file()
-=======
 import traceback
 import logging
 import time
@@ -44,21 +10,9 @@
 import re
 
 from sympy.physics.units import temperature
->>>>>>> 877fd15b
 
 app = Flask(__name__)
 
-<<<<<<< HEAD
-# -------------------------------
-# Configurable Ollama model
-# -------------------------------
-OLLAMA_MODEL = os.environ.get("MODEL_NAME", "meta-llama/llama-4-scout-17b-16e-instruct")
-GROQ_API_KEY = os.environ.get("GROQ_API_KEY")
-
-# -------------------------------
-# Resume Enhancement Prompts (CAG-style)
-# -------------------------------
-=======
 # Configure logging
 logging.basicConfig(level=logging.DEBUG)
 logger = logging.getLogger(__name__)
@@ -92,46 +46,21 @@
     print("No GROQ_API_KEY found")
 
 # Resume Enhancement Prompts
->>>>>>> 877fd15b
 GLOBAL_RULES = [
     "Use a professional, employer-focused tone.",
     "Do not use first-person pronouns.",
     "Be concise, quantifiable, and clear.",
-<<<<<<< HEAD
-    "Fix grammar, spelling, capitalization, and punctuation.",
-    "Do not invent experiences, tools, dates, companies, or metrics.",
-    "Never output placeholders (e.g., [Company], <Role>, {Year}, N/A). If data is missing, omit it.",
-    "Do not introduce new sections or fields that the user did not provide.",
-]
-
-GLOBAL_RULE = (
-    "Global Resume Rules:\n" +
-    "\n".join(f"{i+1}. {rule}" for i, rule in enumerate(GLOBAL_RULES)) +
-    "\n"
-)
-=======
     "Fix grammar, avoid redundancy.",
     "Do not invent experiences or education.",
     "Do not output anything else other than the output that goes inside a particular section; no commentaries of any sort."
 ]
 
 GLOBAL_RULE = "Global Resume Rules:\n" + "\n".join(f"{i + 1}. {rule}" for i, rule in enumerate(GLOBAL_RULES)) + "\n"
->>>>>>> 877fd15b
 
 resume_prompts = {
 
     "summary": (
         "Role: Expert Resume Consultant\n"
-<<<<<<< HEAD
-        "Objective: Improve the Professional Summary section.\n"
-        "Context: The user is seeking to present themselves professionally for job applications.\n"
-        "Instruction 1: Rewrite the summary in 55–90 words as ONE paragraph.\n"
-        "Instruction 2: Do NOT include headings, labels, steps, bullets, or sections.\n"
-        "Instruction 3: Do NOT mention other resume sections (skills, education, projects, certifications, achievements, hobbies).\n"
-        "Instruction 4: Do NOT add or infer information not present in the user's input (no new tools, companies, dates, or claims).\n"
-        "Instruction 5: Ensure the tone is employer-focused and concise; correct spelling/grammar.\n"
-        "Instruction 6: Return only the final paragraph with no prefixes or explanations.\n"
-=======
         "Objective: Craft a highly professional, targeted Resume Summary.\n"
         "Instruction 1: Rewrite the summary in 50–70 words (2–4 concise sentences).\n"
         "Instruction 2: Start with the professional title and years of relevant experience.\n"
@@ -141,38 +70,20 @@
         "Instruction 6: Avoid first-person pronouns, personal opinions, or unnecessary details.\n"
         "Instruction 7: Ensure clarity, grammatical accuracy, and conciseness.\n"
         "Instruction 8: Return only the single best, polished version for the resume.\n"
->>>>>>> 877fd15b
         "Notes: Follow all Global Resume Rules."
     ),
     "experience": (
         "Role: Expert Resume Consultant\n"
         "Objective: Enhance the Work Experience section.\n"
-<<<<<<< HEAD
-        "Context: The user wants to showcase achievements and responsibilities.\n"
-        "Instruction 1: Rewrite experience in 70–120 words (single block, no headings).\n"
-        "Instruction 2: Emphasize measurable outcomes and use action verbs.\n"
-        "Instruction 3: Quantify results and highlight transferable skills.\n"
-        "Instruction 4: Do NOT add employers, tools, or responsibilities not present in the user's text.\n"
-=======
         "Instruction 1: Rewrite experience in 70–120 words.\n"
         "Instruction 2: Use 3–5 bullet points per role; start each bullet with a strong action verb (e.g., Managed, Led, Improved).\n"
         "Instruction 3: Quantify achievements wherever possible; emphasize measurable outcomes and transferable skills.\n"
         "Instruction 4: Ensure ATS-friendly plain-text bullets (dash or •), avoid +, *, or markdown symbols.\n"
->>>>>>> 877fd15b
         "Instruction 5: Return only the single best version for the resume.\n"
         "Notes: Follow all Global Resume Rules."
     ),
     "skills": (
         "Role: Expert Resume Consultant\n"
-<<<<<<< HEAD
-        "Objective: Refine the Skills section.\n"
-        "Context: The user needs a clear, impressive skills list.\n"
-        "Instruction 1: Rewrite strictly as a concise, comma-separated list.\n"
-        "Instruction 2: Group skills logically and include both technical and soft skills.\n"
-        "Instruction 3: Remove redundancy. Do NOT add skills not already present.\n"
-        "Instruction 4: Return only the single best version for the resume.\n"
-        "Notes: Follow all Global Resume Rules."
-=======
         "Objective: Refine the Skills section for ATS optimization and employer appeal.\n"
         "Instruction 1: Rewrite as a concise list, limited to 10–15 core skills, using comma-separated format or grouped categories (e.g., Technical Skills, Soft Skills, Certifications).\n"
         "Instruction 2: Prioritize hard skills, technical competencies, certifications, and industry-specific terminology mentioned in the job description.\n"
@@ -184,114 +95,18 @@
         "Instruction 8: Return only the single best version for the resume.\n"
         "Notes: Follow all Global Resume Rules."
 
->>>>>>> 877fd15b
     ),
     "education": (
         "Role: Expert Resume Consultant\n"
         "Objective: Improve the Education section.\n"
-<<<<<<< HEAD
-        "Context: The user wants to highlight academic achievements.\n"
-        "Instruction 1: Rewrite in 50–100 words. No headings; single block.\n"
-        "Instruction 2: Clearly present degrees, certifications, and relevant coursework.\n"
-        "Instruction 3: Focus on what supports career goals. Do NOT add schools, degrees, years, or awards not present.\n"
-=======
         "Instruction 1: Rewrite in 50–100 words.\n"
         "Instruction 2: Clearly present degree, university/college, dates, certifications, and relevant coursework.\n"
         "Instruction 3: Focus on what supports career goals; concise and factual sentences.\n"
->>>>>>> 877fd15b
         "Instruction 4: Return only the single best version for the resume.\n"
         "Notes: Follow all Global Resume Rules."
     ),
     "projects": (
         "Role: Expert Resume Consultant\n"
-<<<<<<< HEAD
-        "Objective: Enhance the Projects section.\n"
-        "Context: The user wants to showcase project work.\n"
-        "Instruction 1: Rewrite in 50–100 words. Single block; no headings.\n"
-        "Instruction 2: Highlight scope, technologies, contributions, and results.\n"
-        "Instruction 3: Do NOT add new projects, tools, or metrics beyond user input.\n"
-        "Instruction 4: Return only the single best version for the resume.\n"
-        "Notes: Follow all Global Resume Rules."
-    ),
-    "certifications": (
-        "Role: Expert Resume Consultant\n"
-        "Objective: Refine the Certifications section.\n"
-        "Context: The user wants to emphasize relevant certifications.\n"
-        "Instruction 1: Rewrite in 30–60 words.\n"
-        "Instruction 2: Highlight relevance and impact.\n"
-        "Instruction 3: Return only the single best version for the resume.\n"
-        "Notes: Follow all Global Resume Rules."
-    ),
-    "achievements": (
-        "Role: Expert Resume Consultant\n"
-        "Objective: Improve the Achievements section.\n"
-        "Context: The user wants to showcase awards and recognitions.\n"
-        "Instruction 1: Rewrite in 40–80 words.\n"
-        "Instruction 2: Make achievements concise, quantifiable, and professional.\n"
-        "Instruction 3: Return only the single best version for the resume.\n"
-        "Notes: Follow all Global Resume Rules."
-    ),
-}
-# -------------------------------
-# Helper Functions
-# -------------------------------
-def _call_groq_chat(model_name: str, prompt: str, timeout_seconds: int = 90) -> str:
-    """Call Groq Chat Completions API with a single user message and return text."""
-    url = "https://api.groq.com/openai/v1/chat/completions"
-    headers = {
-        "Authorization": f"Bearer {GROQ_API_KEY}",
-        "Content-Type": "application/json",
-    }
-    payload = {
-        "model": model_name,
-        "messages": [
-            {"role": "user", "content": prompt}
-        ],
-        "temperature": 0.3,
-        "max_tokens": 512,
-        "stream": False,
-    }
-    resp = requests.post(url, headers=headers, json=payload, timeout=timeout_seconds)
-    resp.raise_for_status()
-    data = resp.json()
-    content = (
-        (data.get("choices") or [{}])[0]
-        .get("message", {})
-        .get("content", "")
-    )
-    return content or ""
-
-
-def enhance_section(section_name, user_input):
-    """Enhance a resume section using Ollama (CAG approach)"""
-    if not user_input.strip():
-        return user_input
-
-    section_key = section_name.lower()
-    if section_key not in resume_prompts:
-        return user_input
-
-    global_rules = (
-        "Global Editing Rules:\n"
-        "- Correct all spelling, grammar, and punctuation.\n"
-        "- Standardize capitalization and spacing.\n"
-        "- Keep original meaning; do not invent content.\n"
-        "- Prefer concise, professional wording.\n"
-        "- Do NOT explain what changed; output only the final improved content.\n"
-    )
-
-    combined_prompt = (
-        f"{GLOBAL_RULE}\n{resume_prompts[section_key]}\n\n"
-        f"User Input (verbatim; do not add new facts):\n{user_input}\n\n"
-        f"Output Policy:\n"
-        f"- Return ONLY the improved text for the {section_key} section.\n"
-        f"- Do NOT include headings, labels, steps, notes, or explanations.\n"
-        f"- Do NOT add entities, tools, dates, metrics, or claims not present above.\n"
-        f"- Do NOT output placeholders; if something is missing, leave it out.\n"
-        f"- Avoid repetition and filler. Keep it concise and direct.\n"
-        f"- Stay within the specified word range.\n\n"
-        f"Improved Content:"
-=======
         "Objective: Enhance the Projects section to maximize relevance, clarity, and measurable impact for ATS and hiring managers.\n"
         "Instruction 1: Include Project Name, Role, and Dates/Duration.\n"
         "Instruction 2: List only projects relevant to the targeted job, prioritizing by impact.\n"
@@ -347,7 +162,6 @@
         f"{prompt_body}\n\n"
         "IMPORTANT: Return only plain text, no JSON, markdown, or code fences.\n\n"
         f"User Input:\n{cleaned_input}\n\nEnhanced Content:"
->>>>>>> 877fd15b
     )
 
     for attempt in range(max_retries + 1):
@@ -403,109 +217,6 @@
 def save_resume_docx(enhanced_resume, filename=None):
     """Save enhanced resume to DOCX file."""
     try:
-<<<<<<< HEAD
-        if not GROQ_API_KEY:
-            return user_input
-
-        # Groq is the primary and only path now
-        enhanced_text = _call_groq_chat(OLLAMA_MODEL, combined_prompt, timeout_seconds=90).strip()
-
-        # Remove any common prefixes or headings
-        prefixes = [
-            f"{section_name.title()}:",
-            f"{section_name.upper()}:",
-            "Summary:",
-            "Improved Content:",
-            "Enhanced:",
-            "Here is the improved text:",
-            "Here's the enhanced version:",
-            "Explanation of changes:",
-            "Explanation:",
-            "Notes:",
-            ##"Here's a polished and concise resume summary/objective tailored for a user:"
-        ]
-        for p in prefixes:
-            if enhanced_text.startswith(p):
-                enhanced_text = enhanced_text[len(p):].strip()
-
-        # 1) Keep only content after the last 'Improved Content:' or 'Steps' markers (case-insensitive)
-        if re.search(r"improved\s*content\s*:", enhanced_text, flags=re.IGNORECASE):
-            parts = re.split(r"improved\s*content\s*:", enhanced_text, flags=re.IGNORECASE)
-            enhanced_text = parts[-1].strip()
-        # Remove typical step-by-step blocks the model may emit
-        enhanced_text = re.sub(r"(?is)^\s*(?:steps?|process|procedure)\s*:?[\s\S]*?(?=\n\s*\S|$)", "", enhanced_text).strip()
-
-        # 2) Remove any echoed 'Global Editing Rules' block anywhere
-        enhanced_text = re.sub(r"^\s*global\s+editing\s+rules:?[\s\S]*?(?:\n\s*user\s+input\s*:\s*|$)", "", enhanced_text, flags=re.IGNORECASE)
-
-        # 3) Remove any echoed 'User Input:' header if present
-        enhanced_text = re.sub(r"^\s*user\s+input\s*:\s*", "", enhanced_text, flags=re.IGNORECASE)
-
-        # Remove any explanation/steps lines the model may add
-        lines = [ln.rstrip() for ln in enhanced_text.splitlines()]
-        filtered_lines = [
-            ln for ln in lines
-            if not ln.strip().lower().startswith((
-                "explanation of changes",
-                "explanation:",
-                "changes:",
-                "what changed:",
-                "here's what i changed",
-                "notes:",
-                "rationale:",
-                "step ",
-                "step:",
-                "steps:",
-                "process:",
-            ))
-        ]
-        enhanced_text = "\n".join(filtered_lines).strip()
-
-        # Remove common placeholder patterns the model might introduce
-        enhanced_text = re.sub(r"\[[^\]]*\]", "", enhanced_text)  # [Placeholder]
-        enhanced_text = re.sub(r"<[^>]*>", "", enhanced_text)        # <Placeholder>
-        enhanced_text = re.sub(r"\{[^}]*\}", "", enhanced_text)    # {Placeholder}
-
-        # Preserve bullets/asterisks; trim whitespace only and hard-cap length
-        enhanced_text = enhanced_text.strip()
-
-        # Length caps per section to avoid runaway generations
-        word_caps = {
-            "summary": 100,
-            "experience": 140,
-            "education": 120,
-            "projects": 120,
-            "skills": 200,  # skills are comma-separated
-        }
-        cap = word_caps.get(section_key, 150)
-        words = enhanced_text.split()
-        if len(words) > cap:
-            enhanced_text = " ".join(words[:cap])
-
-        # Normalize skills output to comma-separated list without labels
-        if section_key == "skills":
-            lines = [ln.strip().lstrip("-•*") for ln in enhanced_text.splitlines() if ln.strip()]
-            # Only keep tokens that already existed in the user's input to prevent hallucinated skills
-            original_tokens = set([t.strip().lower() for t in re.split(r",|\n|;", user_input) if t.strip()])
-            filtered = []
-            for ln in lines:
-                parts = [p.strip() for p in re.split(r",|;", ln) if p.strip()]
-                for p in parts:
-                    if not p.lower().startswith(("explanation", "note", "reason", "changes")):
-                        if not original_tokens or p.lower() in original_tokens:
-                            filtered.append(p)
-            text = ", ".join(filtered)
-            if text.lower().startswith("skills:"):
-                text = text[7:].strip()
-            enhanced_text = text
-
-        return enhanced_text if enhanced_text else user_input
-
-    # Ollama paths disabled; only Groq errors are handled
-    except requests.RequestException as e:
-        print(f"Groq API error for {section_name}: {str(e)}")
-        return user_input
-=======
         if not filename:
             filename = f"Enhanced_Resume_{uuid.uuid4().hex[:8]}.docx"
         os.makedirs("generated", exist_ok=True)
@@ -544,7 +255,6 @@
         doc.save(filepath)
         logger.info("DOCX file saved: %s", filepath)
         return filepath
->>>>>>> 877fd15b
     except Exception as e:
         logger.error("Failed to create DOCX: %s", str(e))
         traceback.print_exc()
@@ -690,155 +400,6 @@
 
 
 @app.route("/health")
-<<<<<<< HEAD
-def health_check():
-    """Check Groq API availability and model presence"""
-    if not GROQ_API_KEY:
-        return jsonify({'status': 'unhealthy', 'groq_available': False, 'error': 'GROQ_API_KEY not set'}), 500
-    try:
-        # Probe Groq API by attempting a cheap models list call
-        url = "https://api.groq.com/openai/v1/models"
-        headers = {"Authorization": f"Bearer {GROQ_API_KEY}"}
-        r = requests.get(url, headers=headers, timeout=10)
-        r.raise_for_status()
-        data = r.json() if r.content else {}
-        models = [m.get('id') for m in (data.get('data') or [])]
-        model_available = OLLAMA_MODEL in (models or []) if models else True  # Some accounts may not list all
-        return jsonify({'status': 'healthy', 'groq_available': True, 'model_available': model_available})
-    except Exception as e:
-        return jsonify({'status': 'unhealthy', 'groq_available': False, 'error': str(e)}), 500
-
-# -------------------------------
-# Plan Pages - Routes
-# -------------------------------
-def _get_resume_data():
-    return session.setdefault("resume_data", {
-        "summary": "",
-        "experience": "",
-        "education": "",
-        "skills": "",
-        "projects": "",
-    })
-
-
-# -------------------------------
-# Multi-step Resume Flow
-# -------------------------------
-@app.route("/start")
-def start_resume_flow():
-    session["resume_data"] = _get_resume_data()
-    return redirect(url_for("resume_summary"))
-
-
-@app.route("/resume/summary", methods=["GET", "POST"])
-def resume_summary():
-    data = _get_resume_data()
-    if request.method == "POST":
-        data["summary"] = request.form.get("summary", "")
-        session.modified = True
-        return redirect(url_for("resume_experience"))
-    return render_template("resume_summary.html", data=data)
-
-
-@app.route("/resume/experience", methods=["GET", "POST"])
-def resume_experience():
-    data = _get_resume_data()
-    if request.method == "POST":
-        data["experience"] = request.form.get("experience", "")
-        session.modified = True
-        return redirect(url_for("resume_education"))
-    return render_template("resume_experience.html", data=data)
-
-
-@app.route("/resume/education", methods=["GET", "POST"])
-def resume_education():
-    data = _get_resume_data()
-    if request.method == "POST":
-        data["education"] = request.form.get("education", "")
-        session.modified = True
-        return redirect(url_for("resume_skills"))
-    return render_template("resume_education.html", data=data)
-
-
-@app.route("/resume/skills", methods=["GET", "POST"])
-def resume_skills():
-    data = _get_resume_data()
-    if request.method == "POST":
-        data["skills"] = request.form.get("skills", "")
-        session.modified = True
-        return redirect(url_for("resume_projects"))
-    return render_template("resume_skills.html", data=data)
-
-
-@app.route("/resume/projects", methods=["GET", "POST"])
-def resume_projects():
-    data = _get_resume_data()
-    if request.method == "POST":
-        data["projects"] = request.form.get("projects", "")
-        session.modified = True
-        return redirect(url_for("resume_review"))
-    return render_template("resume_projects.html", data=data)
-
-
-@app.route("/resume/review", methods=["GET", "POST"])
-def resume_review():
-    data = _get_resume_data()
-    if request.method == "POST":
-        enhanced = {}
-        for section in ["summary", "experience", "education", "skills", "projects"]:
-            enhanced[section] = enhance_section(section, data.get(section, ""))
-        filename = save_resume_docx(enhanced)
-        return render_template("resume_done.html", enhanced_resume=enhanced, download_file=filename)
-    return render_template("resume_review.html", data=data)
-
-
-@app.route("/resume/final-edit", methods=["POST"])
-def resume_final_edit():
-    """Handle final editing of enhanced resume content"""
-    try:
-        # Get the edited content from the form
-        final_resume = {}
-        for section in ["summary", "experience", "education", "skills", "projects"]:
-            final_resume[section] = request.form.get(section, "")
-        
-        # Save the final edited resume
-        filename = save_resume_docx(final_resume)
-        
-        # Return success message with download link
-        return render_template("resume_done.html", 
-                             enhanced_resume=final_resume, 
-                             download_file=filename,
-                             final_edited=True)
-    except Exception as e:
-        return render_template("resume_done.html", 
-                             enhanced_resume={}, 
-                             error=f"Error saving final resume: {str(e)}")
-
-# -------------------------------
-# Error Handlers
-# -------------------------------
-@app.errorhandler(404)
-def not_found(error):
-    return render_template('index.html'), 404
-
-@app.errorhandler(500)
-def internal_error(error):
-    return jsonify({'error': 'Internal server error'}), 500
-
-# -------------------------------
-# Frontend (Vite) - Static Serving
-# -------------------------------
-
-# Serve built React app from react-frontend/dist if present
-FRONTEND_DIST = os.path.join(os.path.dirname(__file__), 'react-frontend', 'dist')
-
-@app.route('/app')
-def serve_app_index():
-    if os.path.exists(os.path.join(FRONTEND_DIST, 'index.html')):
-        return send_from_directory(FRONTEND_DIST, 'index.html')
-    # If not built yet, fall back to legacy page
-    return render_template("index.html")
-=======
 def health():
     """Health check endpoint."""
     health_status = {
@@ -865,210 +426,8 @@
         health_status['status'] = 'degraded'
 
     return jsonify(health_status)
->>>>>>> 877fd15b
-
-
-<<<<<<< HEAD
-# Serve built assets when index.html references /assets/* at site root
-@app.route('/assets/<path:path>')
-def serve_built_assets_root(path):
-    assets_dir = os.path.join(FRONTEND_DIST, 'assets')
-    file_path = os.path.join(assets_dir, path)
-    if os.path.exists(file_path):
-        return send_from_directory(assets_dir, path)
-    return ("", 404)
-
-# Serve favicons from dist if present
-@app.route('/favicon.ico')
-def serve_favicon_ico():
-    fav = os.path.join(FRONTEND_DIST, 'favicon.ico')
-    if os.path.exists(fav):
-        return send_from_directory(FRONTEND_DIST, 'favicon.ico')
-    return ("", 404)
-
-@app.route('/favicon.jpg')
-def serve_favicon_jpg():
-    fav = os.path.join(FRONTEND_DIST, 'favicon.jpg')
-    if os.path.exists(fav):
-        return send_from_directory(FRONTEND_DIST, 'favicon.jpg')
-    return ("", 404)
-
-@app.route('/favicon.png')
-def serve_favicon_png():
-    fav = os.path.join(FRONTEND_DIST, 'favicon.png')
-    if os.path.exists(fav):
-        return send_from_directory(FRONTEND_DIST, 'favicon.png')
-    return ("", 404)
-
-# -------------------------------
-# PDF Generation Functions
-# -------------------------------
-def generate_pdf(resume_data):
-    """Generate a PDF resume from the provided data."""
-    buffer = BytesIO()
-    doc = SimpleDocTemplate(buffer, pagesize=A4, rightMargin=72, leftMargin=72, topMargin=72, bottomMargin=18)
-    
-    # Get styles
-    styles = getSampleStyleSheet()
-    
-    # Detect template style
-    template = (resume_data.get('template') or 'modern').lower()
-
-    # Create styles, theme colors vary by template
-    primary_color = colors.HexColor('#2563eb') if template == 'modern' else colors.HexColor('#0ea5e9')
-    heading_color = colors.HexColor('#1e40af') if template == 'modern' else colors.HexColor('#0369a1')
-
-    # Create custom styles
-    title_style = ParagraphStyle(
-        'CustomTitle',
-        parent=styles['Heading1'],
-        fontSize=24,
-        spaceAfter=30,
-        alignment=1,  # Center alignment
-        textColor=primary_color
-    )
-    
-    heading_style = ParagraphStyle(
-        'CustomHeading',
-        parent=styles['Heading2'],
-        fontSize=16 if template == 'modern' else 15,
-        spaceAfter=12,
-        spaceBefore=20,
-        textColor=heading_color,
-        underlineWidth=0 if template == 'modern' else 0,
-    )
-    
-    normal_style = ParagraphStyle(
-        'CustomNormal',
-        parent=styles['Normal'],
-        fontSize=11 if template == 'modern' else 10.5,
-        spaceAfter=6,
-        leading=14
-    )
-    
-    # Build content
-    story = []
-    
-    # Personal Information
-    personal_info = resume_data.get('personalInfo', {})
-    if personal_info.get('fullName'):
-        story.append(Paragraph(personal_info['fullName'], title_style))
-        story.append(Spacer(1, 12))
-    
-    # Contact Information
-    contact_info = []
-    if personal_info.get('email'):
-        contact_info.append(personal_info['email'])
-    if personal_info.get('phone'):
-        contact_info.append(personal_info['phone'])
-    if personal_info.get('location'):
-        contact_info.append(personal_info['location'])
-    if personal_info.get('linkedin'):
-        contact_info.append(personal_info['linkedin'])
-    if personal_info.get('github'):
-        contact_info.append(personal_info['github'])
-    
-    if contact_info:
-        story.append(Paragraph(' | '.join(contact_info), normal_style))
-        story.append(Spacer(1, 20))
-    
-    # Professional Summary
-    if personal_info.get('summary'):
-        story.append(Paragraph('PROFESSIONAL SUMMARY' if template == 'modern' else 'Professional Summary', heading_style))
-        story.append(Paragraph(personal_info['summary'], normal_style))
-        story.append(Spacer(1, 12))
-    
-    # Work Experience
-    experience = resume_data.get('experience', [])
-    if experience:
-        story.append(Paragraph('WORK EXPERIENCE' if template == 'modern' else 'Professional Experience', heading_style))
-        for exp in experience:
-            # Job title and company
-            job_info = f"<b>{exp.get('title', '')}</b>"
-            if exp.get('company'):
-                job_info += f" - {exp.get('company', '')}"
-            story.append(Paragraph(job_info, normal_style))
-            
-            # Dates
-            start_date = exp.get('startDate', '')
-            end_date = exp.get('endDate', '') if not exp.get('isCurrentJob', False) else 'Present'
-            if start_date or end_date:
-                date_str = f"{start_date} - {end_date}" if start_date and end_date else start_date or end_date
-                story.append(Paragraph(f"<i>{date_str}</i>", normal_style))
-            
-            # Description
-            if exp.get('description'):
-                story.append(Paragraph(exp['description'], normal_style))
-            
-            story.append(Spacer(1, 12))
-    
-    # Education
-    education = resume_data.get('education', [])
-    if education:
-        story.append(Paragraph('EDUCATION', heading_style))
-        for edu in education:
-            # Degree and school
-            edu_info = f"<b>{edu.get('degree', '')}</b>"
-            if edu.get('school'):
-                edu_info += f" - {edu.get('school', '')}"
-            story.append(Paragraph(edu_info, normal_style))
-            
-            # Graduation date and GPA
-            grad_date = edu.get('graduationDate', '')
-            gpa = edu.get('gpa', '')
-            if grad_date or gpa:
-                details = []
-                if grad_date:
-                    details.append(grad_date)
-                if gpa:
-                    details.append(f"GPA: {gpa}")
-                story.append(Paragraph(f"<i>{' | '.join(details)}</i>", normal_style))
-            
-            story.append(Spacer(1, 8))
-    
-    # Skills
-    skills = resume_data.get('skills', '')
-    if skills.strip():
-        story.append(Paragraph('SKILLS' if template == 'modern' else 'Core Competencies', heading_style))
-        story.append(Paragraph(skills, normal_style))
-        story.append(Spacer(1, 12))
-    
-    # Projects
-    projects = resume_data.get('projects', '')
-    if projects.strip():
-        story.append(Paragraph('PROJECTS' if template == 'modern' else 'Key Projects', heading_style))
-        story.append(Paragraph(projects, normal_style))
-    
-    # Build PDF
-    doc.build(story)
-    buffer.seek(0)
-    return buffer
-
-@app.route("/api/generate-pdf", methods=["POST"])
-def api_generate_pdf():
-    """Generate a PDF from provided resume data."""
-    try:
-        data = request.get_json(force=True, silent=True) or {}
-        
-        # Generate PDF
-        pdf_buffer = generate_pdf(data)
-        
-        # Return PDF as response
-        return send_file(
-            pdf_buffer,
-            as_attachment=True,
-            download_name=f"{data.get('personalInfo', {}).get('fullName', 'Resume')}.pdf",
-            mimetype='application/pdf'
-        )
-        
-    except Exception as e:
-        return jsonify({"success": False, "error": str(e)}), 500
-
-# -------------------------------
-# Main
-# -------------------------------
-=======
->>>>>>> 877fd15b
+
+
 if __name__ == "__main__":
     print("=" * 60)
     print("Resume Builder Server Starting")
